--- conflicted
+++ resolved
@@ -140,7 +140,14 @@
                 height: 2.0 * half_extends.y,
             });
         }
-<<<<<<< HEAD
+        CollisionShape::ConvexHull { .. } => {
+            if let Some(polygon) = shape.as_convex_polygon() {
+                builder.add(&shapes::Polygon {
+                    points: polygon.points().into_bevy(),
+                    closed: true,
+                });
+            }
+        }
         Body::TriMesh { positions, indices } => {
             let mut path = PathBuilder::new();
             for triangle in indices {
@@ -150,15 +157,6 @@
             }
             path.close();
             builder.add(&path.build());
-=======
-        CollisionShape::ConvexHull { .. } => {
-            if let Some(polygon) = shape.as_convex_polygon() {
-                builder.add(&shapes::Polygon {
-                    points: polygon.points().into_bevy(),
-                    closed: true,
-                });
-            }
->>>>>>> 2c0a6574
         }
     };
 
